import {
  isSyncableElement,
  SocketUpdateData,
  SocketUpdateDataSource,
} from "../data";

import { TCollabClass } from "./Collab";

import { ExcalidrawElement } from "../../packages/excalidraw/element/types";
import { WS_EVENTS, FILE_UPLOAD_TIMEOUT, WS_SUBTYPES } from "../app_constants";
import {
  OnUserFollowedPayload,
  SocketId,
  UserIdleState,
} from "../../packages/excalidraw/types";
import { trackEvent } from "../../packages/excalidraw/analytics";
import throttle from "lodash.throttle";
import { newElementWith } from "../../packages/excalidraw/element/mutateElement";
import { BroadcastedExcalidrawElement } from "./reconciliation";
import { encryptData } from "../../packages/excalidraw/data/encryption";
<<<<<<< HEAD
=======
import { PRECEDING_ELEMENT_KEY } from "../../packages/excalidraw/constants";
import type { Socket } from "socket.io-client";
>>>>>>> 5f40a4ca

class Portal {
  collab: TCollabClass;
  socket: Socket | null = null;
  socketInitialized: boolean = false; // we don't want the socket to emit any updates until it is fully initialized
  roomId: string | null = null;
  roomKey: string | null = null;
  broadcastedElementVersions: Map<string, number> = new Map();

  constructor(collab: TCollabClass) {
    this.collab = collab;
  }

  open(socket: Socket, id: string, key: string) {
    this.socket = socket;
    this.roomId = id;
    this.roomKey = key;

    // Initialize socket listeners
    this.socket.on("init-room", () => {
      if (this.socket) {
        this.socket.emit("join-room", this.roomId);
        trackEvent("share", "room joined");
      }
    });
    this.socket.on("new-user", async (_socketId: string) => {
      this.broadcastScene(
        WS_SUBTYPES.INIT,
        this.collab.getSceneElementsIncludingDeleted(),
        /* syncAll */ true,
      );
    });
    this.socket.on("room-user-change", (clients: SocketId[]) => {
      this.collab.setCollaborators(clients);
    });

    return socket;
  }

  close() {
    if (!this.socket) {
      return;
    }
    this.queueFileUpload.flush();
    this.socket.close();
    this.socket = null;
    this.roomId = null;
    this.roomKey = null;
    this.socketInitialized = false;
    this.broadcastedElementVersions = new Map();
  }

  isOpen() {
    return !!(
      this.socketInitialized &&
      this.socket &&
      this.roomId &&
      this.roomKey
    );
  }

  async _broadcastSocketData(
    data: SocketUpdateData,
    volatile: boolean = false,
    roomId?: string,
  ) {
    if (this.isOpen()) {
      const json = JSON.stringify(data);
      const encoded = new TextEncoder().encode(json);
      const { encryptedBuffer, iv } = await encryptData(this.roomKey!, encoded);

      this.socket?.emit(
        volatile ? WS_EVENTS.SERVER_VOLATILE : WS_EVENTS.SERVER,
        roomId ?? this.roomId,
        encryptedBuffer,
        iv,
      );
    }
  }

  queueFileUpload = throttle(async () => {
    try {
      await this.collab.fileManager.saveFiles({
        elements: this.collab.excalidrawAPI.getSceneElementsIncludingDeleted(),
        files: this.collab.excalidrawAPI.getFiles(),
      });
    } catch (error: any) {
      if (error.name !== "AbortError") {
        this.collab.excalidrawAPI.updateScene({
          appState: {
            errorMessage: error.message,
          },
        });
      }
    }

    this.collab.excalidrawAPI.updateScene({
      elements: this.collab.excalidrawAPI
        .getSceneElementsIncludingDeleted()
        .map((element) => {
          if (this.collab.fileManager.shouldUpdateImageElementStatus(element)) {
            // this will signal collaborators to pull image data from server
            // (using mutation instead of newElementWith otherwise it'd break
            // in-progress dragging)
            return newElementWith(element, { status: "saved" });
          }
          return element;
        }),
    });
  }, FILE_UPLOAD_TIMEOUT);

  broadcastScene = async (
    updateType: WS_SUBTYPES.INIT | WS_SUBTYPES.UPDATE,
    allElements: readonly ExcalidrawElement[],
    syncAll: boolean,
  ) => {
    if (updateType === WS_SUBTYPES.INIT && !syncAll) {
      throw new Error("syncAll must be true when sending SCENE.INIT");
    }

    // sync out only the elements we think we need to to save bandwidth.
    // periodically we'll resync the whole thing to make sure no one diverges
    // due to a dropped message (server goes down etc).
    const syncableElements = allElements.reduce(
      (acc, element: BroadcastedExcalidrawElement, idx, elements) => {
        if (
          (syncAll ||
            !this.broadcastedElementVersions.has(element.id) ||
            element.version >
              this.broadcastedElementVersions.get(element.id)!) &&
          isSyncableElement(element)
        ) {
          acc.push(element);
        }
        return acc;
      },
      [] as BroadcastedExcalidrawElement[],
    );

    const data: SocketUpdateDataSource[typeof updateType] = {
      type: updateType,
      payload: {
        elements: syncableElements,
      },
    };

    for (const syncableElement of syncableElements) {
      this.broadcastedElementVersions.set(
        syncableElement.id,
        syncableElement.version,
      );
    }

    this.queueFileUpload();

    await this._broadcastSocketData(data as SocketUpdateData);
  };

  broadcastIdleChange = (userState: UserIdleState) => {
    if (this.socket?.id) {
      const data: SocketUpdateDataSource["IDLE_STATUS"] = {
        type: WS_SUBTYPES.IDLE_STATUS,
        payload: {
          socketId: this.socket.id as SocketId,
          userState,
          username: this.collab.state.username,
        },
      };
      return this._broadcastSocketData(
        data as SocketUpdateData,
        true, // volatile
      );
    }
  };

  broadcastMouseLocation = (payload: {
    pointer: SocketUpdateDataSource["MOUSE_LOCATION"]["payload"]["pointer"];
    button: SocketUpdateDataSource["MOUSE_LOCATION"]["payload"]["button"];
  }) => {
    if (this.socket?.id) {
      const data: SocketUpdateDataSource["MOUSE_LOCATION"] = {
        type: WS_SUBTYPES.MOUSE_LOCATION,
        payload: {
          socketId: this.socket.id as SocketId,
          pointer: payload.pointer,
          button: payload.button || "up",
          selectedElementIds:
            this.collab.excalidrawAPI.getAppState().selectedElementIds,
          username: this.collab.state.username,
        },
      };

      return this._broadcastSocketData(
        data as SocketUpdateData,
        true, // volatile
      );
    }
  };

  broadcastVisibleSceneBounds = (
    payload: {
      sceneBounds: SocketUpdateDataSource["USER_VISIBLE_SCENE_BOUNDS"]["payload"]["sceneBounds"];
    },
    roomId: string,
  ) => {
    if (this.socket?.id) {
      const data: SocketUpdateDataSource["USER_VISIBLE_SCENE_BOUNDS"] = {
        type: WS_SUBTYPES.USER_VISIBLE_SCENE_BOUNDS,
        payload: {
          socketId: this.socket.id as SocketId,
          username: this.collab.state.username,
          sceneBounds: payload.sceneBounds,
        },
      };

      return this._broadcastSocketData(
        data as SocketUpdateData,
        true, // volatile
        roomId,
      );
    }
  };

  broadcastUserFollowed = (payload: OnUserFollowedPayload) => {
    if (this.socket?.id) {
      this.socket.emit(WS_EVENTS.USER_FOLLOW_CHANGE, payload);
    }
  };
}

export default Portal;<|MERGE_RESOLUTION|>--- conflicted
+++ resolved
@@ -18,11 +18,7 @@
 import { newElementWith } from "../../packages/excalidraw/element/mutateElement";
 import { BroadcastedExcalidrawElement } from "./reconciliation";
 import { encryptData } from "../../packages/excalidraw/data/encryption";
-<<<<<<< HEAD
-=======
-import { PRECEDING_ELEMENT_KEY } from "../../packages/excalidraw/constants";
 import type { Socket } from "socket.io-client";
->>>>>>> 5f40a4ca
 
 class Portal {
   collab: TCollabClass;
