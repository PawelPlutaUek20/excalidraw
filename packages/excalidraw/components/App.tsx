--- conflicted
+++ resolved
@@ -2775,11 +2775,8 @@
             elementsMap,
           ),
         ),
-<<<<<<< HEAD
+        elementsMap,
         this,
-=======
-        elementsMap,
->>>>>>> 47f87f4e
       );
     }
     this.history.record(this.state, elements);
@@ -4030,13 +4027,8 @@
       const selectedElements = this.scene.getSelectedElements(this.state);
       const elementsMap = this.scene.getNonDeletedElementsMap();
       isBindingEnabled(this.state)
-<<<<<<< HEAD
-        ? bindOrUnbindSelectedElements(selectedElements, this)
-        : unbindLinearElements(selectedElements);
-=======
-        ? bindOrUnbindSelectedElements(selectedElements, elementsMap)
+        ? bindOrUnbindSelectedElements(selectedElements, elementsMap, this)
         : unbindLinearElements(selectedElements, elementsMap);
->>>>>>> 47f87f4e
       this.setState({ suggestedBindings: [] });
     }
   });
@@ -4359,7 +4351,10 @@
         const roughShape =
           ShapeCache.get(element)?.[0] ??
           ShapeCache.generateElementShape(element, null)[0];
-        const [, , , , cx, cy] = getElementAbsoluteCoords(element);
+        const [, , , , cx, cy] = getElementAbsoluteCoords(
+          element,
+          this.scene.getNonDeletedElementsMap(),
+        );
 
         return shouldTestInside(element)
           ? getClosedCurveShape(
@@ -4378,7 +4373,10 @@
         return getEllipseShape(element);
 
       case "freedraw": {
-        const [, , , , cx, cy] = getElementAbsoluteCoords(element);
+        const [, , , , cx, cy] = getElementAbsoluteCoords(
+          element,
+          this.scene.getNonDeletedElementsMap(),
+        );
         return getFreedrawShape(element, [cx, cy], shouldTestInside(element));
       }
     }
@@ -4399,6 +4397,7 @@
           ...LinearElementEditor.getBoundTextElementPosition(
             element,
             boundTextElement,
+            this.scene.getNonDeletedElementsMap(),
           ),
         });
       }
@@ -4478,7 +4477,11 @@
         return containingFrame &&
           this.state.frameRendering.enabled &&
           this.state.frameRendering.clip
-          ? isCursorInFrame({ x, y }, containingFrame)
+          ? isCursorInFrame(
+              { x, y },
+              containingFrame,
+              this.scene.getNonDeletedElementsMap(),
+            )
           : true;
       })
       .filter((el) => {
@@ -4494,7 +4497,6 @@
       })
       .concat(iframeLikes) as NonDeleted<ExcalidrawElement>[];
 
-<<<<<<< HEAD
     return elements;
   }
 
@@ -4536,26 +4538,6 @@
       frameNameBound: isFrameLikeElement(element)
         ? this.frameNameBoundsCache.get(element)
         : null,
-=======
-    const elementsMap = this.scene.getNonDeletedElementsMap();
-    return getElementsAtPosition(elements, (element) =>
-      hitTest(
-        element,
-        this.state,
-        this.frameNameBoundsCache,
-        x,
-        y,
-        elementsMap,
-      ),
-    ).filter((element) => {
-      // hitting a frame's element from outside the frame is not considered a hit
-      const containingFrame = getContainingFrame(element);
-      return containingFrame &&
-        this.state.frameRendering.enabled &&
-        this.state.frameRendering.clip
-        ? isCursorInFrame({ x, y }, containingFrame, elementsMap)
-        : true;
->>>>>>> 47f87f4e
     });
   }
 
@@ -4830,23 +4812,12 @@
         return;
       }
 
-<<<<<<< HEAD
       const container = this.getTextBindableContainerAtPosition(sceneX, sceneY);
-=======
-      const container = getTextBindableContainerAtPosition(
-        this.scene.getNonDeletedElements(),
-        this.state,
-        sceneX,
-        sceneY,
-        this.scene.getNonDeletedElementsMap(),
-      );
->>>>>>> 47f87f4e
 
       if (container) {
         if (
           hasBoundTextElement(container) ||
           !isTransparent(container.backgroundColor) ||
-<<<<<<< HEAD
           hitElementItself({
             x: sceneX,
             y: sceneY,
@@ -4854,15 +4825,6 @@
             shape: this.getElementShape(container),
             threshold: this.getHitThreshold(),
           })
-=======
-          isHittingElementNotConsideringBoundingBox(
-            container,
-            this.state,
-            this.frameNameBoundsCache,
-            [sceneX, sceneY],
-            this.scene.getNonDeletedElementsMap(),
-          )
->>>>>>> 47f87f4e
         ) {
           const midPoint = getContainerCenter(
             container,
@@ -5530,16 +5492,8 @@
           x: scenePointerX,
           y: scenePointerY,
           element,
-<<<<<<< HEAD
           shape: this.getElementShape(element),
         })
-=======
-          this.state,
-          this.frameNameBoundsCache,
-          [scenePointerX, scenePointerY],
-          elementsMap,
-        )
->>>>>>> 47f87f4e
       ) {
         hoverPointIndex = LinearElementEditor.getPointIndexUnderCursor(
           element,
@@ -6567,17 +6521,7 @@
     });
 
     // FIXME
-<<<<<<< HEAD
     let container = this.getTextBindableContainerAtPosition(sceneX, sceneY);
-=======
-    let container = getTextBindableContainerAtPosition(
-      this.scene.getNonDeletedElements(),
-      this.state,
-      sceneX,
-      sceneY,
-      this.scene.getNonDeletedElementsMap(),
-    );
->>>>>>> 47f87f4e
 
     if (hasBoundTextElement(element)) {
       container = element as ExcalidrawTextContainer;
@@ -7738,11 +7682,8 @@
             childEvent,
             this.state.editingLinearElement,
             this.state,
-<<<<<<< HEAD
+            elementsMap,
             this,
-=======
-            elementsMap,
->>>>>>> 47f87f4e
           );
           if (editingLinearElement !== this.state.editingLinearElement) {
             this.setState({
@@ -7766,11 +7707,8 @@
             childEvent,
             this.state.selectedLinearElement,
             this.state,
-<<<<<<< HEAD
+            elementsMap,
             this,
-=======
-            elementsMap,
->>>>>>> 47f87f4e
           );
 
           const { startBindingElement, endBindingElement } =
@@ -7921,11 +7859,8 @@
               this.state,
               this.scene,
               pointerCoords,
-<<<<<<< HEAD
+              elementsMap,
               this,
-=======
-              elementsMap,
->>>>>>> 47f87f4e
             );
           }
           this.setState({ suggestedBindings: [], startBoundElement: null });
@@ -8454,11 +8389,8 @@
           ? bindOrUnbindSelectedElements
           : unbindLinearElements)(
           this.scene.getSelectedElements(this.state),
-<<<<<<< HEAD
+          elementsMap,
           this,
-=======
-          elementsMap,
->>>>>>> 47f87f4e
         );
       }
 
@@ -8993,11 +8925,8 @@
     }
     const suggestedBindings = getEligibleElementsForBinding(
       selectedElements,
-<<<<<<< HEAD
+      this.scene.getNonDeletedElementsMap(),
       this,
-=======
-      this.scene.getNonDeletedElementsMap(),
->>>>>>> 47f87f4e
     );
     this.setState({ suggestedBindings });
   }
