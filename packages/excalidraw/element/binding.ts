--- conflicted
+++ resolved
@@ -22,12 +22,8 @@
   NonDeleted,
   ExcalidrawLinearElement,
   PointBinding,
-<<<<<<< HEAD
   NonDeletedExcalidrawElement,
-=======
-  ExcalidrawElement,
   ElementsMap,
->>>>>>> 47f87f4e
 } from "./types";
 
 import {
@@ -174,52 +170,38 @@
 };
 
 export const bindOrUnbindSelectedElements = (
-<<<<<<< HEAD
-  elements: NonDeleted<ExcalidrawElement>[],
+  selectedElements: NonDeleted<ExcalidrawElement>[],
+  elementsMap: ElementsMap,
   app: AppClassProperties,
-=======
-  selectedElements: NonDeleted<ExcalidrawElement>[],
-  elementsMap: ElementsMap,
->>>>>>> 47f87f4e
 ): void => {
   selectedElements.forEach((selectedElement) => {
     if (isBindingElement(selectedElement)) {
       bindOrUnbindLinearElement(
-<<<<<<< HEAD
-        element,
-        getElligibleElementForBindingElement(element, "start", app),
-        getElligibleElementForBindingElement(element, "end", app),
-      );
-    } else if (isBindableElement(element)) {
-      maybeBindBindableElement(element, app);
-=======
         selectedElement,
         getElligibleElementForBindingElement(
           selectedElement,
           "start",
           elementsMap,
+          app,
         ),
         getElligibleElementForBindingElement(
           selectedElement,
           "end",
           elementsMap,
+          app,
         ),
         elementsMap,
       );
     } else if (isBindableElement(selectedElement)) {
-      maybeBindBindableElement(selectedElement, elementsMap);
->>>>>>> 47f87f4e
+      maybeBindBindableElement(selectedElement, elementsMap, app);
     }
   });
 };
 
 const maybeBindBindableElement = (
   bindableElement: NonDeleted<ExcalidrawBindableElement>,
-<<<<<<< HEAD
+  elementsMap: ElementsMap,
   app: AppClassProperties,
-=======
-  elementsMap: ElementsMap,
->>>>>>> 47f87f4e
 ): void => {
   getElligibleElementsForBindableElementAndWhere(bindableElement, app).forEach(
     ([linearElement, where]) =>
@@ -237,11 +219,8 @@
   appState: AppState,
   scene: Scene,
   pointerCoords: { x: number; y: number },
-<<<<<<< HEAD
+  elementsMap: ElementsMap,
   app: AppClassProperties,
-=======
-  elementsMap: ElementsMap,
->>>>>>> 47f87f4e
 ): void => {
   if (appState.startBoundElement != null) {
     bindLinearElement(
@@ -354,15 +333,7 @@
     scene.getNonDeletedElements(),
     (element) =>
       isBindableElement(element, false) &&
-<<<<<<< HEAD
       bindingBorderTest(element, pointerCoords, app),
-=======
-      bindingBorderTest(
-        element,
-        pointerCoords,
-        scene.getNonDeletedElementsMap(),
-      ),
->>>>>>> 47f87f4e
   );
   return hoveredElement as NonDeleted<ExcalidrawBindableElement> | null;
 };
@@ -591,22 +562,16 @@
 // TODO: this is a bottleneck, optimise
 export const getEligibleElementsForBinding = (
   elements: NonDeleted<ExcalidrawElement>[],
-<<<<<<< HEAD
+  elementsMap: ElementsMap,
   app: AppClassProperties,
-=======
-  elementsMap: ElementsMap,
->>>>>>> 47f87f4e
 ): SuggestedBinding[] => {
   const includedElementIds = new Set(elements.map(({ id }) => id));
   return elements.flatMap((element) =>
     isBindingElement(element, false)
       ? (getElligibleElementsForBindingElement(
           element as NonDeleted<ExcalidrawLinearElement>,
-<<<<<<< HEAD
+          elementsMap,
           app,
-=======
-          elementsMap,
->>>>>>> 47f87f4e
         ).filter(
           (element) => !includedElementIds.has(element.id),
         ) as SuggestedBinding[])
@@ -620,19 +585,22 @@
 
 const getElligibleElementsForBindingElement = (
   linearElement: NonDeleted<ExcalidrawLinearElement>,
-<<<<<<< HEAD
+  elementsMap: ElementsMap,
   app: AppClassProperties,
 ): NonDeleted<ExcalidrawBindableElement>[] => {
   return [
-    getElligibleElementForBindingElement(linearElement, "start", app),
-    getElligibleElementForBindingElement(linearElement, "end", app),
-=======
-  elementsMap: ElementsMap,
-): NonDeleted<ExcalidrawBindableElement>[] => {
-  return [
-    getElligibleElementForBindingElement(linearElement, "start", elementsMap),
-    getElligibleElementForBindingElement(linearElement, "end", elementsMap),
->>>>>>> 47f87f4e
+    getElligibleElementForBindingElement(
+      linearElement,
+      "start",
+      elementsMap,
+      app,
+    ),
+    getElligibleElementForBindingElement(
+      linearElement,
+      "end",
+      elementsMap,
+      app,
+    ),
   ].filter(
     (element): element is NonDeleted<ExcalidrawBindableElement> =>
       element != null,
@@ -642,11 +610,8 @@
 const getElligibleElementForBindingElement = (
   linearElement: NonDeleted<ExcalidrawLinearElement>,
   startOrEnd: "start" | "end",
-<<<<<<< HEAD
+  elementsMap: ElementsMap,
   app: AppClassProperties,
-=======
-  elementsMap: ElementsMap,
->>>>>>> 47f87f4e
 ): NonDeleted<ExcalidrawBindableElement> | null => {
   return getHoveredElementForBinding(
     getLinearElementEdgeCoors(linearElement, startOrEnd, elementsMap),
@@ -685,21 +650,15 @@
         element,
         "start",
         bindableElement,
-<<<<<<< HEAD
+        scene.getNonDeletedElementsMap(),
         app,
-=======
-        scene.getNonDeletedElementsMap(),
->>>>>>> 47f87f4e
       );
       const canBindEnd = isLinearElementEligibleForNewBindingByBindable(
         element,
         "end",
         bindableElement,
-<<<<<<< HEAD
+        scene.getNonDeletedElementsMap(),
         app,
-=======
-        scene.getNonDeletedElementsMap(),
->>>>>>> 47f87f4e
       );
       if (!canBindStart && !canBindEnd) {
         return null;
@@ -717,11 +676,8 @@
   linearElement: NonDeleted<ExcalidrawLinearElement>,
   startOrEnd: "start" | "end",
   bindableElement: NonDeleted<ExcalidrawBindableElement>,
-<<<<<<< HEAD
+  elementsMap: ElementsMap,
   app: AppClassProperties,
-=======
-  elementsMap: ElementsMap,
->>>>>>> 47f87f4e
 ): boolean => {
   const existingBinding =
     linearElement[startOrEnd === "start" ? "startBinding" : "endBinding"];
@@ -734,13 +690,8 @@
     ) &&
     bindingBorderTest(
       bindableElement,
-<<<<<<< HEAD
-      getLinearElementEdgeCoors(linearElement, startOrEnd),
+      getLinearElementEdgeCoors(linearElement, startOrEnd, elementsMap),
       app,
-=======
-      getLinearElementEdgeCoors(linearElement, startOrEnd, elementsMap),
-      elementsMap,
->>>>>>> 47f87f4e
     )
   );
 };
@@ -938,6 +889,7 @@
 export const distanceToBindableElement = (
   element: ExcalidrawBindableElement,
   point: Point,
+  elementsMap: ElementsMap,
 ): number => {
   switch (element.type) {
     case "rectangle":
@@ -947,11 +899,11 @@
     case "embeddable":
     case "frame":
     case "magicframe":
-      return distanceToRectangle(element, point);
+      return distanceToRectangle(element, point, elementsMap);
     case "diamond":
-      return distanceToDiamond(element, point);
+      return distanceToDiamond(element, point, elementsMap);
     case "ellipse":
-      return distanceToEllipse(element, point);
+      return distanceToEllipse(element, point, elementsMap);
   }
 };
 
@@ -964,8 +916,13 @@
     | ExcalidrawIframeLikeElement
     | ExcalidrawFrameLikeElement,
   point: Point,
+  elementsMap: ElementsMap,
 ): number => {
-  const [, pointRel, hwidth, hheight] = pointRelativeToElement(element, point);
+  const [, pointRel, hwidth, hheight] = pointRelativeToElement(
+    element,
+    point,
+    elementsMap,
+  );
   return Math.max(
     GAPoint.distanceToLine(pointRel, GALine.equation(0, 1, -hheight)),
     GAPoint.distanceToLine(pointRel, GALine.equation(1, 0, -hwidth)),
@@ -975,8 +932,13 @@
 const distanceToDiamond = (
   element: ExcalidrawDiamondElement,
   point: Point,
+  elementsMap: ElementsMap,
 ): number => {
-  const [, pointRel, hwidth, hheight] = pointRelativeToElement(element, point);
+  const [, pointRel, hwidth, hheight] = pointRelativeToElement(
+    element,
+    point,
+    elementsMap,
+  );
   const side = GALine.equation(hheight, hwidth, -hheight * hwidth);
   return GAPoint.distanceToLine(pointRel, side);
 };
@@ -984,16 +946,22 @@
 export const distanceToEllipse = (
   element: ExcalidrawEllipseElement,
   point: Point,
+  elementsMap: ElementsMap,
 ): number => {
-  const [pointRel, tangent] = ellipseParamsForTest(element, point);
+  const [pointRel, tangent] = ellipseParamsForTest(element, point, elementsMap);
   return -GALine.sign(tangent) * GAPoint.distanceToLine(pointRel, tangent);
 };
 
 const ellipseParamsForTest = (
   element: ExcalidrawEllipseElement,
   point: Point,
+  elementsMap: ElementsMap,
 ): [GA.Point, GA.Line] => {
-  const [, pointRel, hwidth, hheight] = pointRelativeToElement(element, point);
+  const [, pointRel, hwidth, hheight] = pointRelativeToElement(
+    element,
+    point,
+    elementsMap,
+  );
   const [px, py] = GAPoint.toTuple(pointRel);
 
   // We're working in positive quadrant, so start with `t = 45deg`, `tx=cos(t)`
@@ -1049,9 +1017,10 @@
 const pointRelativeToElement = (
   element: ExcalidrawElement,
   pointTuple: Point,
+  elementsMap: ElementsMap,
 ): [GA.Point, GA.Point, number, number] => {
   const point = GAPoint.from(pointTuple);
-  const [x1, y1, x2, y2] = getElementAbsoluteCoords(element);
+  const [x1, y1, x2, y2] = getElementAbsoluteCoords(element, elementsMap);
   const center = coordsCenter(x1, y1, x2, y2);
   // GA has angle orientation opposite to `rotate`
   const rotate = GATransform.rotation(center, element.angle);
@@ -1085,8 +1054,9 @@
 
 const relativizationToElementCenter = (
   element: ExcalidrawElement,
+  elementsMap: ElementsMap,
 ): GA.Transform => {
-  const [x1, y1, x2, y2] = getElementAbsoluteCoords(element);
+  const [x1, y1, x2, y2] = getElementAbsoluteCoords(element, elementsMap);
   const center = coordsCenter(x1, y1, x2, y2);
   // GA has angle orientation opposite to `rotate`
   const rotate = GATransform.rotation(center, element.angle);
@@ -1116,8 +1086,9 @@
   a: Point,
   // Another point on the line, in absolute coordinates (closer to element)
   b: Point,
+  elementsMap: ElementsMap,
 ): number => {
-  const relateToCenter = relativizationToElementCenter(element);
+  const relateToCenter = relativizationToElementCenter(element, elementsMap);
   const aRel = GATransform.apply(relateToCenter, GAPoint.from(a));
   const bRel = GATransform.apply(relateToCenter, GAPoint.from(b));
   const line = GALine.through(aRel, bRel);
@@ -1156,13 +1127,14 @@
   // returned focusPoint
   focus: number,
   adjecentPoint: Point,
+  elementsMap: ElementsMap,
 ): Point => {
   if (focus === 0) {
-    const [x1, y1, x2, y2] = getElementAbsoluteCoords(element);
+    const [x1, y1, x2, y2] = getElementAbsoluteCoords(element, elementsMap);
     const center = coordsCenter(x1, y1, x2, y2);
     return GAPoint.toTuple(center);
   }
-  const relateToCenter = relativizationToElementCenter(element);
+  const relateToCenter = relativizationToElementCenter(element, elementsMap);
   const adjecentPointRel = GATransform.apply(
     relateToCenter,
     GAPoint.from(adjecentPoint),
@@ -1197,8 +1169,9 @@
   b: Point,
   // If given, the element is inflated by this value
   gap: number = 0,
+  elementsMap: ElementsMap,
 ): Point[] => {
-  const relateToCenter = relativizationToElementCenter(element);
+  const relateToCenter = relativizationToElementCenter(element, elementsMap);
   const aRel = GATransform.apply(relateToCenter, GAPoint.from(a));
   const bRel = GATransform.apply(relateToCenter, GAPoint.from(b));
   const line = GALine.through(aRel, bRel);
