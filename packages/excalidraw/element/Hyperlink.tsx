import { AppState, ExcalidrawProps, Point, UIAppState } from "../types";
import {
  getShortcutKey,
  sceneCoordsToViewportCoords,
  viewportCoordsToSceneCoords,
  wrapEvent,
} from "../utils";
import { getEmbedLink, embeddableURLValidator } from "./embeddable";
import { mutateElement } from "./mutateElement";
import {
  ElementsMap,
  ExcalidrawEmbeddableElement,
  NonDeletedExcalidrawElement,
} from "./types";

import { register } from "../actions/register";
import { ToolButton } from "../components/ToolButton";
import { FreedrawIcon, LinkIcon, TrashIcon } from "../components/icons";
import { t } from "../i18n";
import {
  useCallback,
  useEffect,
  useLayoutEffect,
  useRef,
  useState,
} from "react";
import clsx from "clsx";
import { KEYS } from "../keys";
import { DEFAULT_LINK_SIZE } from "../renderer/renderElement";
import { rotate } from "../math";
import { EVENT, HYPERLINK_TOOLTIP_DELAY, MIME_TYPES } from "../constants";
import { Bounds } from "./bounds";
import { getTooltipDiv, updateTooltipPosition } from "../components/Tooltip";
import { getSelectedElements } from "../scene";
import { hitElementBoundingBox } from "./collision";
import { getElementAbsoluteCoords } from ".";
import { isLocalLink, normalizeLink } from "../data/url";

import "./Hyperlink.scss";
import { trackEvent } from "../analytics";
import { useAppProps, useExcalidrawAppState } from "../components/App";
import { isEmbeddableElement } from "./typeChecks";

const CONTAINER_WIDTH = 320;
const SPACE_BOTTOM = 85;
const CONTAINER_PADDING = 5;
const CONTAINER_HEIGHT = 42;
const AUTO_HIDE_TIMEOUT = 500;

export const EXTERNAL_LINK_IMG = document.createElement("img");
EXTERNAL_LINK_IMG.src = `data:${MIME_TYPES.svg}, ${encodeURIComponent(
  `<svg xmlns="http://www.w3.org/2000/svg" width="16" height="16" viewBox="0 0 24 24" fill="none" stroke="#1971c2" stroke-width="2" stroke-linecap="round" stroke-linejoin="round" class="feather feather-external-link"><path d="M18 13v6a2 2 0 0 1-2 2H5a2 2 0 0 1-2-2V8a2 2 0 0 1 2-2h6"></path><polyline points="15 3 21 3 21 9"></polyline><line x1="10" y1="14" x2="21" y2="3"></line></svg>`,
)}`;

let IS_HYPERLINK_TOOLTIP_VISIBLE = false;

const embeddableLinkCache = new Map<
  ExcalidrawEmbeddableElement["id"],
  string
>();

export const Hyperlink = ({
  element,
  elementsMap,
  setAppState,
  onLinkOpen,
  setToast,
  updateEmbedValidationStatus,
}: {
  element: NonDeletedExcalidrawElement;
  elementsMap: ElementsMap;
  setAppState: React.Component<any, AppState>["setState"];
  onLinkOpen: ExcalidrawProps["onLinkOpen"];
  setToast: (
    toast: { message: string; closable?: boolean; duration?: number } | null,
  ) => void;
  updateEmbedValidationStatus: (
    element: ExcalidrawEmbeddableElement,
    status: boolean,
  ) => void;
}) => {
  const appState = useExcalidrawAppState();
  const appProps = useAppProps();

  const linkVal = element.link || "";

  const [inputVal, setInputVal] = useState(linkVal);
  const inputRef = useRef<HTMLInputElement>(null);
  const isEditing = appState.showHyperlinkPopup === "editor";

  const handleSubmit = useCallback(() => {
    if (!inputRef.current) {
      return;
    }

    const link = normalizeLink(inputRef.current.value) || null;

    if (!element.link && link) {
      trackEvent("hyperlink", "create");
    }

    if (isEmbeddableElement(element)) {
      if (appState.activeEmbeddable?.element === element) {
        setAppState({ activeEmbeddable: null });
      }
      if (!link) {
        mutateElement(element, {
          link: null,
        });
        updateEmbedValidationStatus(element, false);
        return;
      }

      if (!embeddableURLValidator(link, appProps.validateEmbeddable)) {
        if (link) {
          setToast({ message: t("toast.unableToEmbed"), closable: true });
        }
        element.link && embeddableLinkCache.set(element.id, element.link);
        mutateElement(element, {
          link,
        });
        updateEmbedValidationStatus(element, false);
      } else {
        const { width, height } = element;
        const embedLink = getEmbedLink(link);
        if (embedLink?.error instanceof URIError) {
          setToast({
            message: t("toast.unrecognizedLinkFormat"),
            closable: true,
          });
        }
        const ar = embedLink
          ? embedLink.intrinsicSize.w / embedLink.intrinsicSize.h
          : 1;
        const hasLinkChanged =
          embeddableLinkCache.get(element.id) !== element.link;
        mutateElement(element, {
          ...(hasLinkChanged
            ? {
                width:
                  embedLink?.type === "video"
                    ? width > height
                      ? width
                      : height * ar
                    : width,
                height:
                  embedLink?.type === "video"
                    ? width > height
                      ? width / ar
                      : height
                    : height,
              }
            : {}),
          link,
        });
        updateEmbedValidationStatus(element, true);
        if (embeddableLinkCache.has(element.id)) {
          embeddableLinkCache.delete(element.id);
        }
      }
    } else {
      mutateElement(element, { link });
    }
  }, [
    element,
    setToast,
    appProps.validateEmbeddable,
    appState.activeEmbeddable,
    setAppState,
    updateEmbedValidationStatus,
  ]);

  useLayoutEffect(() => {
    return () => {
      handleSubmit();
    };
  }, [handleSubmit]);

  useEffect(() => {
    let timeoutId: number | null = null;
    const handlePointerMove = (event: PointerEvent) => {
      if (isEditing) {
        return;
      }
      if (timeoutId) {
        clearTimeout(timeoutId);
      }
      const shouldHide = shouldHideLinkPopup(element, elementsMap, appState, [
        event.clientX,
        event.clientY,
      ]) as boolean;
      if (shouldHide) {
        timeoutId = window.setTimeout(() => {
          setAppState({ showHyperlinkPopup: false });
        }, AUTO_HIDE_TIMEOUT);
      }
    };
    window.addEventListener(EVENT.POINTER_MOVE, handlePointerMove, false);
    return () => {
      window.removeEventListener(EVENT.POINTER_MOVE, handlePointerMove, false);
      if (timeoutId) {
        clearTimeout(timeoutId);
      }
    };
  }, [appState, element, isEditing, setAppState, elementsMap]);

  const handleRemove = useCallback(() => {
    trackEvent("hyperlink", "delete");
    mutateElement(element, { link: null });
    if (isEditing) {
      inputRef.current!.value = "";
    }
    setAppState({ showHyperlinkPopup: false });
  }, [setAppState, element, isEditing]);

  const onEdit = () => {
    trackEvent("hyperlink", "edit", "popup-ui");
    setAppState({ showHyperlinkPopup: "editor" });
  };
  const { x, y } = getCoordsForPopover(element, appState, elementsMap);
  if (
    appState.contextMenu ||
    appState.draggingElement ||
    appState.resizingElement ||
    appState.isRotating ||
    appState.openMenu ||
    appState.viewModeEnabled
  ) {
    return null;
  }

  return (
    <div
      className="excalidraw-hyperlinkContainer"
      style={{
        top: `${y}px`,
        left: `${x}px`,
        width: CONTAINER_WIDTH,
        padding: CONTAINER_PADDING,
      }}
      onClick={() => {
        if (!element.link && !isEditing) {
          setAppState({ showHyperlinkPopup: "editor" });
        }
      }}
    >
      {isEditing ? (
        <input
          className={clsx("excalidraw-hyperlinkContainer-input")}
          placeholder="Type or paste your link here"
          ref={inputRef}
          value={inputVal}
          onChange={(event) => setInputVal(event.target.value)}
          autoFocus
          onKeyDown={(event) => {
            event.stopPropagation();
            // prevent cmd/ctrl+k shortcut when editing link
            if (event[KEYS.CTRL_OR_CMD] && event.key === KEYS.K) {
              event.preventDefault();
            }
            if (event.key === KEYS.ENTER || event.key === KEYS.ESCAPE) {
              handleSubmit();
              setAppState({ showHyperlinkPopup: "info" });
            }
          }}
        />
      ) : element.link ? (
        <a
          href={normalizeLink(element.link || "")}
          className="excalidraw-hyperlinkContainer-link"
          target={isLocalLink(element.link) ? "_self" : "_blank"}
          onClick={(event) => {
            if (element.link && onLinkOpen) {
              const customEvent = wrapEvent(
                EVENT.EXCALIDRAW_LINK,
                event.nativeEvent,
              );
              onLinkOpen(
                {
                  ...element,
                  link: normalizeLink(element.link),
                },
                customEvent,
              );
              if (customEvent.defaultPrevented) {
                event.preventDefault();
              }
            }
          }}
          rel="noopener noreferrer"
        >
          {element.link}
        </a>
      ) : (
        <div className="excalidraw-hyperlinkContainer-link">
          {t("labels.link.empty")}
        </div>
      )}
      <div className="excalidraw-hyperlinkContainer__buttons">
        {!isEditing && (
          <ToolButton
            type="button"
            title={t("buttons.edit")}
            aria-label={t("buttons.edit")}
            label={t("buttons.edit")}
            onClick={onEdit}
            className="excalidraw-hyperlinkContainer--edit"
            icon={FreedrawIcon}
          />
        )}
        {linkVal && !isEmbeddableElement(element) && (
          <ToolButton
            type="button"
            title={t("buttons.remove")}
            aria-label={t("buttons.remove")}
            label={t("buttons.remove")}
            onClick={handleRemove}
            className="excalidraw-hyperlinkContainer--remove"
            icon={TrashIcon}
          />
        )}
      </div>
    </div>
  );
};

const getCoordsForPopover = (
  element: NonDeletedExcalidrawElement,
  appState: AppState,
  elementsMap: ElementsMap,
) => {
  const [x1, y1] = getElementAbsoluteCoords(element, elementsMap);
  const { x: viewportX, y: viewportY } = sceneCoordsToViewportCoords(
    { sceneX: x1 + element.width / 2, sceneY: y1 },
    appState,
  );
  const x = viewportX - appState.offsetLeft - CONTAINER_WIDTH / 2;
  const y = viewportY - appState.offsetTop - SPACE_BOTTOM;
  return { x, y };
};

export const actionLink = register({
  name: "hyperlink",
  perform: (elements, appState) => {
    if (appState.showHyperlinkPopup === "editor") {
      return false;
    }

    return {
      elements,
      appState: {
        ...appState,
        showHyperlinkPopup: "editor",
        openMenu: null,
      },
      commitToHistory: true,
    };
  },
  trackEvent: { category: "hyperlink", action: "click" },
  keyTest: (event) => event[KEYS.CTRL_OR_CMD] && event.key === KEYS.K,
  contextItemLabel: (elements, appState) =>
    getContextMenuLabel(elements, appState),
  predicate: (elements, appState) => {
    const selectedElements = getSelectedElements(elements, appState);
    return selectedElements.length === 1;
  },
  PanelComponent: ({ elements, appState, updateData }) => {
    const selectedElements = getSelectedElements(elements, appState);

    return (
      <ToolButton
        type="button"
        icon={LinkIcon}
        aria-label={t(getContextMenuLabel(elements, appState))}
        title={`${
          isEmbeddableElement(elements[0])
            ? t("labels.link.labelEmbed")
            : t("labels.link.label")
        } - ${getShortcutKey("CtrlOrCmd+K")}`}
        onClick={() => updateData(null)}
        selected={selectedElements.length === 1 && !!selectedElements[0].link}
      />
    );
  },
});

export const getContextMenuLabel = (
  elements: readonly NonDeletedExcalidrawElement[],
  appState: AppState,
) => {
  const selectedElements = getSelectedElements(elements, appState);
  const label = selectedElements[0]!.link
    ? isEmbeddableElement(selectedElements[0])
      ? "labels.link.editEmbed"
      : "labels.link.edit"
    : isEmbeddableElement(selectedElements[0])
    ? "labels.link.createEmbed"
    : "labels.link.create";
  return label;
};

export const getLinkHandleFromCoords = (
  [x1, y1, x2, y2]: Bounds,
  angle: number,
  appState: Pick<UIAppState, "zoom">,
): Bounds => {
  const size = DEFAULT_LINK_SIZE;
  const linkWidth = size / appState.zoom.value;
  const linkHeight = size / appState.zoom.value;
  const linkMarginY = size / appState.zoom.value;
  const centerX = (x1 + x2) / 2;
  const centerY = (y1 + y2) / 2;
  const centeringOffset = (size - 8) / (2 * appState.zoom.value);
  const dashedLineMargin = 4 / appState.zoom.value;

  // Same as `ne` resize handle
  const x = x2 + dashedLineMargin - centeringOffset;
  const y = y1 - dashedLineMargin - linkMarginY + centeringOffset;

  const [rotatedX, rotatedY] = rotate(
    x + linkWidth / 2,
    y + linkHeight / 2,
    centerX,
    centerY,
    angle,
  );
  return [
    rotatedX - linkWidth / 2,
    rotatedY - linkHeight / 2,
    linkWidth,
    linkHeight,
  ];
};

export const isPointHittingLinkIcon = (
  element: NonDeletedExcalidrawElement,
  elementsMap: ElementsMap,
  appState: AppState,
  [x, y]: Point,
) => {
  const threshold = 4 / appState.zoom.value;
  const [x1, y1, x2, y2] = getElementAbsoluteCoords(element, elementsMap);
  const [linkX, linkY, linkWidth, linkHeight] = getLinkHandleFromCoords(
    [x1, y1, x2, y2],
    element.angle,
    appState,
  );
  const hitLink =
    x > linkX - threshold &&
    x < linkX + threshold + linkWidth &&
    y > linkY - threshold &&
    y < linkY + linkHeight + threshold;
  return hitLink;
};

export const isPointHittingLink = (
  element: NonDeletedExcalidrawElement,
  elementsMap: ElementsMap,
  appState: AppState,
  [x, y]: Point,
  isMobile: boolean,
) => {
  if (!element.link || appState.selectedElementIds[element.id]) {
    return false;
  }
  const threshold = 4 / appState.zoom.value;
  if (
    !isMobile &&
    appState.viewModeEnabled &&
<<<<<<< HEAD
    hitElementBoundingBox(x, y, element)
=======
    isPointHittingElementBoundingBox(
      element,
      elementsMap,
      [x, y],
      threshold,
      null,
    )
>>>>>>> 47f87f4e
  ) {
    return true;
  }
  return isPointHittingLinkIcon(element, elementsMap, appState, [x, y]);
};

let HYPERLINK_TOOLTIP_TIMEOUT_ID: number | null = null;
export const showHyperlinkTooltip = (
  element: NonDeletedExcalidrawElement,
  appState: AppState,
  elementsMap: ElementsMap,
) => {
  if (HYPERLINK_TOOLTIP_TIMEOUT_ID) {
    clearTimeout(HYPERLINK_TOOLTIP_TIMEOUT_ID);
  }
  HYPERLINK_TOOLTIP_TIMEOUT_ID = window.setTimeout(
    () => renderTooltip(element, appState, elementsMap),
    HYPERLINK_TOOLTIP_DELAY,
  );
};

const renderTooltip = (
  element: NonDeletedExcalidrawElement,
  appState: AppState,
  elementsMap: ElementsMap,
) => {
  if (!element.link) {
    return;
  }

  const tooltipDiv = getTooltipDiv();

  tooltipDiv.classList.add("excalidraw-tooltip--visible");
  tooltipDiv.style.maxWidth = "20rem";
  tooltipDiv.textContent = element.link;

  const [x1, y1, x2, y2] = getElementAbsoluteCoords(element, elementsMap);

  const [linkX, linkY, linkWidth, linkHeight] = getLinkHandleFromCoords(
    [x1, y1, x2, y2],
    element.angle,
    appState,
  );

  const linkViewportCoords = sceneCoordsToViewportCoords(
    { sceneX: linkX, sceneY: linkY },
    appState,
  );

  updateTooltipPosition(
    tooltipDiv,
    {
      left: linkViewportCoords.x,
      top: linkViewportCoords.y,
      width: linkWidth,
      height: linkHeight,
    },
    "top",
  );
  trackEvent("hyperlink", "tooltip", "link-icon");

  IS_HYPERLINK_TOOLTIP_VISIBLE = true;
};
export const hideHyperlinkToolip = () => {
  if (HYPERLINK_TOOLTIP_TIMEOUT_ID) {
    clearTimeout(HYPERLINK_TOOLTIP_TIMEOUT_ID);
  }
  if (IS_HYPERLINK_TOOLTIP_VISIBLE) {
    IS_HYPERLINK_TOOLTIP_VISIBLE = false;
    getTooltipDiv().classList.remove("excalidraw-tooltip--visible");
  }
};

export const shouldHideLinkPopup = (
  element: NonDeletedExcalidrawElement,
  elementsMap: ElementsMap,
  appState: AppState,
  [clientX, clientY]: Point,
): Boolean => {
  const { x: sceneX, y: sceneY } = viewportCoordsToSceneCoords(
    { clientX, clientY },
    appState,
  );

  const threshold = 15 / appState.zoom.value;
  // hitbox to prevent hiding when hovered in element bounding box
<<<<<<< HEAD
  if (hitElementBoundingBox(sceneX, sceneY, element)) {
=======
  if (
    isPointHittingElementBoundingBox(
      element,
      elementsMap,
      [sceneX, sceneY],
      threshold,
      null,
    )
  ) {
>>>>>>> 47f87f4e
    return false;
  }
  const [x1, y1, x2] = getElementAbsoluteCoords(element, elementsMap);
  // hit box to prevent hiding when hovered in the vertical area between element and popover
  if (
    sceneX >= x1 &&
    sceneX <= x2 &&
    sceneY >= y1 - SPACE_BOTTOM &&
    sceneY <= y1
  ) {
    return false;
  }
  // hit box to prevent hiding when hovered around popover within threshold
  const { x: popoverX, y: popoverY } = getCoordsForPopover(
    element,
    appState,
    elementsMap,
  );

  if (
    clientX >= popoverX - threshold &&
    clientX <= popoverX + CONTAINER_WIDTH + CONTAINER_PADDING * 2 + threshold &&
    clientY >= popoverY - threshold &&
    clientY <= popoverY + threshold + CONTAINER_PADDING * 2 + CONTAINER_HEIGHT
  ) {
    return false;
  }
  return true;
};<|MERGE_RESOLUTION|>--- conflicted
+++ resolved
@@ -467,17 +467,7 @@
   if (
     !isMobile &&
     appState.viewModeEnabled &&
-<<<<<<< HEAD
     hitElementBoundingBox(x, y, element)
-=======
-    isPointHittingElementBoundingBox(
-      element,
-      elementsMap,
-      [x, y],
-      threshold,
-      null,
-    )
->>>>>>> 47f87f4e
   ) {
     return true;
   }
@@ -564,19 +554,7 @@
 
   const threshold = 15 / appState.zoom.value;
   // hitbox to prevent hiding when hovered in element bounding box
-<<<<<<< HEAD
   if (hitElementBoundingBox(sceneX, sceneY, element)) {
-=======
-  if (
-    isPointHittingElementBoundingBox(
-      element,
-      elementsMap,
-      [sceneX, sceneY],
-      threshold,
-      null,
-    )
-  ) {
->>>>>>> 47f87f4e
     return false;
   }
   const [x1, y1, x2] = getElementAbsoluteCoords(element, elementsMap);
