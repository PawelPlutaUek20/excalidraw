import React from "react";
import { useDevice, useExcalidrawSetAppState } from "../App";
import DropdownMenu from "../dropdownMenu/DropdownMenu";

import * as DefaultItems from "./DefaultItems";

import { UserList } from "../UserList";
import { t } from "../../i18n";
import { HamburgerMenuIcon } from "../icons";
import { withInternalFallback } from "../hoc/withInternalFallback";
import { composeEventHandlers } from "../../utils";
<<<<<<< HEAD
import { useTunnels } from "../context/tunnels";
import DropdownMenuSub from "../dropdownMenu/DropdownMenuSub";

import * as Portal from "@radix-ui/react-portal";
=======
import { useTunnels } from "../../context/tunnels";
import { useUIAppState } from "../../context/ui-appState";
>>>>>>> e57dc405

const MainMenu = Object.assign(
  withInternalFallback(
    "MainMenu",
    ({
      children,
      onSelect,
    }: {
      children?: React.ReactNode;
      /**
       * Called when any menu item is selected (clicked on).
       */
      onSelect?: (event: Event) => void;
    }) => {
      const { MainMenuTunnel } = useTunnels();
      const device = useDevice();
      const appState = useUIAppState();
      const setAppState = useExcalidrawSetAppState();
      const onClickOutside = device.isMobile
        ? undefined
        : () => setAppState({ openMenu: null });

      return (
<<<<<<< HEAD
        <mainMenuTunnel.In>
          {appState.openMenu === "canvas" && device.isMobile && (
            <Portal.Root
              style={{
                backgroundColor: "rgba(18, 18, 18, 0.2)",
                position: "fixed",
                inset: "0px",
                zIndex: "var(--zIndex-layerUI)",
              }}
              onClick={() => setAppState({ openMenu: null })}
            />
          )}
=======
        <MainMenuTunnel.In>
>>>>>>> e57dc405
          <DropdownMenu open={appState.openMenu === "canvas"}>
            <DropdownMenu.Trigger
              onToggle={() => {
                setAppState({
                  openMenu: appState.openMenu === "canvas" ? null : "canvas",
                });
              }}
              data-testid="main-menu-trigger"
            >
              {HamburgerMenuIcon}
            </DropdownMenu.Trigger>
            <DropdownMenu.Content
              // style={{ zIndex: 11 }}
              sideOffset={device.isMobile ? 20 : undefined}
              className="main-menu-content"
              onClickOutside={onClickOutside}
              onSelect={composeEventHandlers(onSelect, () => {
                setAppState({ openMenu: null });
              })}
            >
              {children}
              {device.isMobile && appState.collaborators.size > 0 && (
                <fieldset className="UserList-Wrapper">
                  <legend>{t("labels.collaborators")}</legend>
                  <UserList
                    mobile={true}
                    collaborators={appState.collaborators}
                  />
                </fieldset>
              )}
            </DropdownMenu.Content>
          </DropdownMenu>
        </MainMenuTunnel.In>
      );
    },
  ),
  {
    Trigger: DropdownMenu.Trigger,
    Item: DropdownMenu.Item,
    ItemLink: DropdownMenu.ItemLink,
    ItemCustom: DropdownMenu.ItemCustom,
    Group: DropdownMenu.Group,
    Separator: DropdownMenu.Separator,
    Sub: DropdownMenuSub,
    DefaultItems,
  },
);

export default MainMenu;<|MERGE_RESOLUTION|>--- conflicted
+++ resolved
@@ -9,15 +9,11 @@
 import { HamburgerMenuIcon } from "../icons";
 import { withInternalFallback } from "../hoc/withInternalFallback";
 import { composeEventHandlers } from "../../utils";
-<<<<<<< HEAD
-import { useTunnels } from "../context/tunnels";
+import { useTunnels } from "../../context/tunnels";
+import { useUIAppState } from "../../context/ui-appState";
 import DropdownMenuSub from "../dropdownMenu/DropdownMenuSub";
 
 import * as Portal from "@radix-ui/react-portal";
-=======
-import { useTunnels } from "../../context/tunnels";
-import { useUIAppState } from "../../context/ui-appState";
->>>>>>> e57dc405
 
 const MainMenu = Object.assign(
   withInternalFallback(
@@ -41,8 +37,7 @@
         : () => setAppState({ openMenu: null });
 
       return (
-<<<<<<< HEAD
-        <mainMenuTunnel.In>
+        <MainMenuTunnel.In>
           {appState.openMenu === "canvas" && device.isMobile && (
             <Portal.Root
               style={{
@@ -54,9 +49,6 @@
               onClick={() => setAppState({ openMenu: null })}
             />
           )}
-=======
-        <MainMenuTunnel.In>
->>>>>>> e57dc405
           <DropdownMenu open={appState.openMenu === "canvas"}>
             <DropdownMenu.Trigger
               onToggle={() => {
