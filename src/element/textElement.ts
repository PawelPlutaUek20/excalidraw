--- conflicted
+++ resolved
@@ -188,14 +188,8 @@
       nextWidth = dimensions.width;
     }
     // increase height in case text element height exceeds
-<<<<<<< HEAD
     if (!shouldMaintainAspectRatio && nextHeight > maxHeight) {
-      containerHeight = computeContainerHeightForBoundText(
-        container,
-=======
-    if (nextHeight > maxHeight) {
       containerHeight = computeContainerDimensionForBoundText(
->>>>>>> 8542c95a
         nextHeight,
         container.type,
       );
@@ -230,9 +224,9 @@
         ),
       );
       if (shouldMaintainAspectRatio && nextHeight > maxHeight) {
-        containerHeight = computeContainerHeightForBoundText(
-          container,
+        containerHeight = computeContainerDimensionForBoundText(
           nextHeight,
+          container.type,
         );
         const { y } = computeContainerCoords(textElement, container.type);
         mutateElement(container, {
